# -------------------------------------------------------------------------
# Copyright (c) Microsoft Corporation. All rights reserved.
# Licensed under the MIT License. See License.txt in the project root for
# license information.
# --------------------------------------------------------------------------
"""
entityschema module.

Module for V3 Entities class
"""
import ipaddress
import json
import pprint
from abc import ABC, abstractmethod
from enum import Enum

from . utility import export
from .. _version import VERSION

__version__ = VERSION
__author__ = 'Ian Hellen'


# pylint: disable=invalid-name
@export
class Entity(ABC):
    """
    Entity abstract base class.

    Implements common methods for Entity classes
    """

    _entity_schema = {}

    def __init__(self, src_entity=None, **kwargs):
        """
        Create a new instance of an entity.

        If src_entity is supplied it attempts to extract common properties
        from the source entity and assign them to the new instance.
        """
        self._entity_properties = {}
        if src_entity is not None:
            for k, v in self._entity_schema.items():
                if k in src_entity:
                    self[k] = src_entity[k]

                    if v is not None:
                        if v == RegistryHive.__name__:
                            self[k] = RegistryHive(src_entity[k])
                        elif v == OSFamily.__name__:
                            self[k] = OSFamily(src_entity[k])
                        elif v == ElevationToken.__name__:
                            self[k] = ElevationToken(src_entity[k])
                        elif v == GeoLocation.__name__:
                            self[k] = GeoLocation(src_entity[k])
                        else:
                            self[k] = Entity.instantiate_entity(src_entity[k])
            # add AdditionalData dictionary if it's populated
            if 'AdditionalData' in src_entity:
                self['AdditionalData'] = src_entity['AdditionalData']
        elif kwargs:
            self._entity_properties.update(kwargs)

        # if we didn't populate AdditionalData, add an empty dict in case it's
        # needed
        if 'AdditionalData' not in self:
            self['AdditionalData'] = {}

    def __getitem__(self, key: str):
        """Allow property get using dictionary key syntax."""
        if key == 'Type':
            return self.Type
        if key in self._entity_properties:
            return self._entity_properties[key]
        if key in self.__dict__:
            return self.__dict__[key]
        if key in self._entity_schema:
            return None
        raise KeyError

    def __setitem__(self, key: str, value: any):
        """Allow property set using dictionary key syntax."""
        self._entity_properties[key] = value

    def __contains__(self, key: str):
        """Allow property in test."""
        # In operator overload
        return (key == 'Type' or
                key in self._entity_properties or
                key in self.__dict__)

    def __getattr__(self, name: str):
        """Return the value of the named property 'name'."""
        if name in self._entity_properties:
            return self._entity_properties[name]
        if name in self._entity_schema:
            return None
        raise AttributeError(f'{name} is not a valid attribute.')

    def __setattr__(self, name: str, value: any):
        """Set the value of the named property 'name'."""
        if name == '_entity_properties':
            self.__dict__[name] = value
        else:
            self._entity_properties[name] = value

    def __iter__(self):
        """Iterate over entity_properties."""
        return self._entity_properties.__iter__()

    def __len__(self) -> int:
        """Return length/number of entity_properties."""
        return len(self._entity_properties)

    def __str__(self) -> str:
        """Return string representation of entity."""
        return pprint.pformat(self._to_dict(self), indent=2, width=100)

    def __repr__(self) -> dict:
        """Return repr of entity."""
<<<<<<< HEAD
        return json.dumps(self._to_dict(self), default=self._jdump_default)
=======
        return json.dumps(self._to_dict(self))
>>>>>>> 0e29352d

    def _to_dict(self, entity) -> dict:
        """Return as simple nested dictionary."""
        ent_dict = {}
        for prop, val in entity.properties.items():
            if val and prop != 'Type':
                if isinstance(val, Entity):
                    ent_dict[prop] = self._to_dict(val)
                else:
                    ent_dict[prop] = val
        ent_dict['Type'] = entity.Type
        return ent_dict

    @staticmethod
    def _jdump_default(o):
        """
        json.dumps default method.

        Allows it to work (at least not fail) on non-serializable types.
        """
        return o.__dict__

    @property
    def Type(self) -> str:
        """Return the Entity name (class type)."""
        return type(self).__name__.lower()

    @property
    def properties(self) -> dict:
        """Return dictionary properties of entity."""
        return self._entity_properties

    @property
    @abstractmethod
    def description_str(self) -> str:
        """Return Entity Description."""
        return self.Type

    @classmethod
    def instantiate_entity(cls, raw_entity: dict):
        """
        Class factory to return entity from raw dictionary representation.

            :param raw_entity:dict:
        """
        if 'Type' not in raw_entity:
            return raw_entity

        if raw_entity['Type'] == 'account':
            return Account(raw_entity)
        elif raw_entity['Type'] == 'host':
            return Host(raw_entity)
        elif raw_entity['Type'] == 'process':
            return Process(raw_entity)
        elif raw_entity['Type'] == 'file':
            return File(raw_entity)
        elif raw_entity['Type'] == 'cloudapplication':
            return CloudApplication(raw_entity)
        elif raw_entity['Type'] == 'dnsresolve':
            return DnsResolve(raw_entity)
        elif (raw_entity['Type'] == 'ipaddress' or
              raw_entity['Type'] == 'ip'):
            return IpAddress(raw_entity)
        elif raw_entity['Type'] == 'networkconnection':
            return NetworkConnection(raw_entity)
        elif raw_entity['Type'] == 'malware':
            return Malware(raw_entity)
        elif (raw_entity['Type'] == 'registry-key' or
              raw_entity['Type'] == 'registrykey'):
            return RegistryKey(raw_entity)
        elif (raw_entity['Type'] == 'registry-value' or
              raw_entity['Type'] == 'registryvalue'):
            return RegistryValue(raw_entity)
        elif raw_entity['Type'] == 'host-logon-session':
            return HostLogonSession(raw_entity)
        elif (raw_entity['Type'] == 'alerts' or
              raw_entity['Type'] == 'alert'):
            return Alert(raw_entity)

        raise TypeError(
            'Could not find a suitable type for {}'.format(raw_entity['Type']))


@export
class Account(Entity):
    """Account Entity class."""

    def __init__(self, src_entity=None, src_event=None, role='subject', **kwargs):
        """
        Create a new instance of the entity type.

            :param src_entity: instantiate entity using properties of src entity
            :param src_event: instantiate entity using properties of src event
        """
# pylint: disable=locally-disabled, C0301
        super().__init__(src_entity=src_entity, **kwargs)
        if src_event is not None:
            if role == 'subject' and 'SubjectUserName' in src_event:
                self.Name = src_event['SubjectUserName']
                self.NTDomain = src_event['SubjectUserDomain'] if 'SubjectUserDomain' in src_event else None
                self.Sid = src_event['SubjectUserSid'] if 'SubjectUserSid' in src_event else None
                self.LogonId = src_event['SubjectLogonId'] if 'SubjectLogonId' in src_event else None
            if role == 'target' and 'TargetUserName' in src_event:
                self.Name = src_event['TargetUserName']
                self.NTDomain = src_event['TargetUserDomain'] if 'TargetUserDomain' in src_event else None
                self.Sid = src_event['TargetUserSid'] if 'TargetUserSid' in src_event else None
                self.LogonId = src_event['TargetLogonId'] if 'TargetLogonId' in src_event else None

            self.AadTenantId = src_event['AadTenantId'] if 'AadTenantId' in src_event else None
            self.AadUserId = src_event['AadUserId'] if 'AadUserId' in src_event else None
            self.PUID = src_event['PUID'] if 'PUID' in src_event else None
            self.DisplayName = src_event['DisplayName'] if 'DisplayName' in src_event else None
            self.UPNSuffix = src_event['UPNSuffix'] if 'UPNSuffix' in src_event else None
# pylint: enable=locally-disabled, C0301

    @property
    def description_str(self):
        """Return Entity Description."""
        return self.qualified_name

    @property
    def qualified_name(self) -> str:
        """Windows qualified account name."""
        if 'Name' in self:
            name = self['Name']
        if 'NTDomain' in self and self.NTDomain:
            return '{}\\{}'.format(self.NTDomain, name)
        if 'UPNSuffix' in self and self.UPNSuffix:
            return '{}@{}'.format(name, self.UPNSuffix)
        if 'Host' in self and self.Host:
            return '{}\\{}'.format(self.Host.HostName, name)
        return name

    _entity_schema = {
        # Name (type System.String)
        'Name': None,
        # NTDomain (type System.String)
        'NTDomain': None,
        # UPNSuffix (type System.String)
        'UPNSuffix': None,
        # Host (type Microsoft.Azure.Security.Detection.AlertContracts.V3.Entities.Host)
        'Host': 'Host',
        # LogonId (type System.String)
        'LogonId': None,
        # Sid (type System.String)
        'Sid': None,
        # AadTenantId (type System.Nullable`1[System.Guid])
        'AadTenantId': None,
        # AadUserId (type System.Nullable`1[System.Guid])
        'AadUserId': None,
        # PUID (type System.Nullable`1[System.Guid])
        'PUID': None,
        # IsDomainJoined (type System.Nullable`1[System.Boolean])
        'IsDomainJoined': None,
        # DisplayName (type System.String)
        'DisplayName': None
    }


@export
class HostLogonSession(Entity):
    """HostLogonSession Entity class."""

    def __init__(self, src_entity=None, src_event=None, **kwargs):
        """
        Create a new instance of the entity type.

            :param src_entity: instantiate entity using properties of src entity
            :param src_event: instantiate entity using properties of src event
        """
        super().__init__(src_entity=src_entity, **kwargs)

        if src_event is not None:
            if 'TimeCreatedUtc' in src_event:
                self.StartTimeUtc = src_event['TimeCreatedUtc']
            elif 'TimeGenerated' in src_event:
                self.StartTimeUtc = src_event['TimeGenerated']
            self.EndTimeUtc = self.StartTimeUtc
            self.SessionId = src_event['TargetLogonId'] if 'TargetLogonId' in src_event else None

    @property
    def description_str(self) -> str:
        """Return Entity Description."""
        return f'{self.Host.HostName}: session: {self.SessionId}'

    _entity_schema = {
        # Account
        'Account': 'Account',
        # StartTimeUtc (type System.Nullable`1[System.DateTime])
        'StartTimeUtc': None,
        # EndTimeUtc (type System.Nullable`1[System.DateTime])
        'EndTimeUtc': None,
        # Host
        'Host': 'Host',
        # SessionId (type System.String)
        'SessionId': None
    }


@export
class CloudApplication(Entity):
    """CloudApplication Entity class."""

    def __init__(self, src_entity=None, **kwargs):
        """
        Create a new instance of the entity type.

            :param src_entity: instantiate entity using properties of src entity
        """
        super().__init__(src_entity=src_entity, **kwargs)

    @property
    def description_str(self) -> str:
        """Return Entity Description."""
        return self.Name

    _entity_schema = {
        # Name (type System.String)
        'Name': None
    }


@export
class DnsResolve(Entity):
    """DNS Resolve Entity class."""

    def __init__(self, src_entity=None, **kwargs):
        """
        Create a new instance of the entity type.

            :param src_entity: instantiate entity using properties of src entity
        """
        super().__init__(src_entity=src_entity, **kwargs)

    @property
    def description_str(self) -> str:
        """Return Entity Description."""
        return f'{self.DomainName}: IPs: {repr(self.IpAdresses)}'

    _entity_schema = {
        # DomainName (type System.String)
        'DomainName': None,
        # IpAdresses (type System.Collections.Generic.List`1
        # [Microsoft.Azure.Security.Detection.AlertContracts.V3.Entities.IP])
        'IpAdresses': None,
        # DnsServerIp (type Microsoft.Azure.Security.Detection.AlertContracts.V3.Entities.IP)
        'DnsServerIp': 'IPAddress',
        # HostIpAddress (type Microsoft.Azure.Security.Detection.AlertContracts.V3.Entities.IP)
        'HostIpAddress': 'IPAddress'
    }


@export
class File(Entity):
    """File Entity class."""

    def __init__(self, src_entity=None, src_event=None, role='new', **kwargs):
        """
        Create a new instance of the entity type.

            :param src_entity: instantiate entity using properties of src entity
            :param src_event: instantiate entity using properties of src event
        """
        super().__init__(src_entity=src_entity, **kwargs)

        if src_event is not None:
            if role == 'new' and 'NewProcessName' in src_event:
                self._add_paths(src_event['NewProcessName'])
            elif role == 'parent' and 'ParentProcessName' in src_event:
                self._add_paths(src_event['ParentProcessName'])

        if 'FullPath' not in self._entity_properties:
            file = self._entity_properties.get('Name', None)
            directory = self._entity_properties.get('Directory', None)
            sep = self.path_separator if directory else None
            self._entity_properties['FullPath'] = f'{directory}{sep}{file}'

    @property
    def path_separator(self):
        """Return the path separator used by the file."""
        if '/' in self._entity_properties.get('Directory', ''):
            return '/'
        else:
            return '\\'

    @property
    def description_str(self) -> str:
        """Return Entity Description."""
        return self.FullPath

    _entity_schema = {
        # FullPath (type System.String)
        'FullPath': None,
        # Directory (type System.String)
        'Directory': None,
        # Name (type System.String)
        'Name': None,
        # Md5 (type System.String)
        'Md5': None,
        # Host (type Microsoft.Azure.Security.Detection.AlertContracts.V3.Entities.Host)
        'Host': None,
        # Sha1 (type System.String)
        'Sha1': None,
        # Sha256 (type System.String)
        'Sha256': None,
        # Sha256Ac (type System.String)
        'Sha256Ac': None
    }

    def _add_paths(self, full_path):
        if '/' in full_path:
            self.PathSeparator = '/'
            self.OSFamily = OSFamily.Linux
        else:
            self.PathSeparator = '\\'
            self.OSFamily = OSFamily.Windows

        self.FullPath = full_path
        self.Name = full_path.split(self.PathSeparator)[-1]
        self.Directory = full_path.split(self.PathSeparator)[:-1]


@export
class Host(Entity):
    """Host Entity class."""

    def __init__(self, src_entity=None, src_event=None, **kwargs):
        """
        Create a new instance of the entity type.

            :param src_entity: instantiate entity using properties of src entity
            :param src_event: instantiate entity using properties of src event
        """
        super().__init__(src_entity=src_entity, **kwargs)
        self._computer = None
        if src_event is not None:
            if 'Computer' in src_event:
                self._computer = src_event['Computer']
                if '.' in src_event['Computer']:
                    self.HostName = src_event['Computer'].split('.')[-1]
                    self.DnsDomain = src_event['Computer'].split('.')[:-1]
                else:
                    self.HostName = src_event['Computer']
                self.NetBiosName = self.HostName

    @property
    def computer(self) -> str:
        """Return computer from source event."""
        return self._computer if self._computer is not None else self.fqdn

    @property
    def fqdn(self) -> str:
        """Construct FQDN from host + dns."""
        if self.DnsDomain:
            return f'{self.HostName}.{self.DnsDomain}'
        else:
            return self.HostName

    @property
    def description_str(self) -> str:
        """Return Entity Description."""
        return f'{self.fqdn} ({self.OSFamily})'

    _entity_schema = {
        # DnsDomain (type System.String)
        'DnsDomain': None,
        # NTDomain (type System.String)
        'NTDomain': None,
        # HostName (type System.String)
        'HostName': None,
        # NetBiosName (type System.String)
        'NetBiosName': None,
        # AzureID (type System.String)
        'AzureID': None,
        # OMSAgentID (type System.String)
        'OMSAgentID': None,
        # OSFamily (type System.Nullable`1
        # [Microsoft.Azure.Security.Detection.AlertContracts.V3.Entities.OSFamily])
        'OSFamily': None,
        # IsDomainJoined (type System.Nullable`1[System.Boolean])
        'IsDomainJoined': None
    }


@export
class IpAddress(Entity):
    """IPAddress Entity class."""

    def __init__(self, src_entity=None, src_event=None, **kwargs):
        """
        Create a new instance of the entity type.

            :param src_entity: instantiate entity using properties of src entity
            :param src_event: instantiate entity using properties of src event
        """
        super().__init__(src_entity=src_entity, **kwargs)

        if src_event is not None:
            if 'IpAddress' in src_event:
                self.Address = src_event['IpAddress']

    @property
    def ip_address(self) -> ipaddress:
        """Return a python ipaddress object from the entity property."""
        try:
            return ipaddress.ip_address(self._entity_properties['Address'])
        except ValueError:
            return 'Address not convertible.'

    @property
    def description_str(self) -> str:
        """Return Entity Description."""
        return self.Address

    _entity_schema = {
        # Address (type System.String)
        'Address': None,
        # Location (type Microsoft.Azure.Security.Detection.AlertContracts
        # .V3.ContextObjects.GeoLocation)
        'Location': 'GeoLocation',
        # ThreatIntelligence (type System.Collections.Generic.List`1
        # [Microsoft.Azure.Security.Detection.AlertContracts.V3.ContextObjects.ThreatIntelligence])
        'ThreatIntelligence': None
    }


class GeoLocation(Entity):
    """GeoLocation class."""

    def __init__(self, src_entity=None, **kwargs):
        """
        Create a new instance of the entity type.

            :param src_entity: instantiate entity using properties of src entity
        """
        super().__init__(src_entity=src_entity, **kwargs)

    @property
    def description_str(self) -> str:
        """Return Entity Description."""
        return f'{self.CountryCode}; {self.State}; {self.City}'

    _entity_schema = {
        # str
        'CountryCode': None,
        # str
        'CountryName': None,
        # str
        'State': None,
        # str
        'City': None,
        # double?
        'Longitude': None,
        # double?
        'Latitude': None,
        # int
        'Asn': None,
    }


@export
class Malware(Entity):
    """Malware Entity class."""

    def __init__(self, src_entity=None, **kwargs):
        """
        Create a new instance of the entity type.

            :param src_entity: instantiate entity using properties of src entity
        """
        super().__init__(src_entity=src_entity, **kwargs)

    @property
    def description_str(self) -> str:
        """Return Entity Description."""
        return f'{self.Name}: {self.Category}'

    _entity_schema = {
        # Name (type System.String)
        'Name': None,
        # Category (type System.String)
        'Category': None,
        # File (type Microsoft.Azure.Security.Detection.AlertContracts.V3.Entities.File)
        'File': 'File'
    }


@export
class NetworkConnection(Entity):
    """NetworkConnection Entity class."""

    def __init__(self, src_entity=None, **kwargs):
        """
        Create a new instance of the entity type.

            :param src_entity: instantiate entity using properties of src entity
        """
        super().__init__(src_entity=src_entity, **kwargs)

    @property
    def description_str(self) -> str:
        """Return Entity Description."""
        desc = '{}:{} [{}]-> {}:{}'.format(self.SourceAddress,
                                           self.SourcePort,
                                           self.Protocol,
                                           self.DestinationAddress,
                                           self.DestinationPort)
        return desc

    _entity_schema = {
        # SourceAddress (type Microsoft.Azure.Security.Detection.AlertContracts.V3.Entities.IP)
        'SourceAddress': 'IPAddress',
        # SourcePort (type System.Nullable`1[System.Int32])
        'SourcePort': None,
        # DestinationAddress (type Microsoft.Azure.Security.Detection.AlertContracts.V3.Entities.IP)
        'DestinationAddress': 'IPAddress',
        # DestinationPort (type System.Nullable`1[System.Int32])
        'DestinationPort': None,
        # Protocol (type System.Nullable`1[System.Net.Sockets.ProtocolType])
        'Protocol': None
    }


@export
class Process(Entity):
    """Process Entity class."""

    def __init__(self, src_entity=None, src_event=None, role='new', **kwargs):
        """
        Create a new instance of the entity type.

            :param src_entity: instantiate entity using properties of src entity
            :param src_event: instantiate entity using properties of src event
        """
        super().__init__(src_entity=src_entity, **kwargs)
# pylint: disable=locally-disabled, C0301
        if src_event is not None:
            if role == "new":
                self.ProcessId = src_event['NewProcessId'] if 'NewProcessId' in src_event else None
                self.CommandLine = src_event['CommandLine'] if 'CommandLine' in src_event else None
                if 'TimeCreatedUtc' in src_event:
                    self.CreationTimeUtc = src_event['TimeCreatedUtc']
                elif 'TimeGenerated' in src_event:
                    self.CreationTimeUtc = src_event['TimeGenerated']
                self.ProcessId = src_event['NewProcessId'] if 'NewProcessId' in src_event else None
                self.ImageFile = File(src_event=src_event, role='new')
                self.Account = Account(src_event=src_event, role='subject')

                self.success = src_event['success'] if 'success' in src_event else None
                self.audit_user = src_event['audit_user'] if 'audit_user' in src_event else None
                self.auid = src_event['auid'] if 'auid' in src_event else None
                self.group = src_event['group'] if 'group' in src_event else None
                self.gid = src_event['gid'] if 'gid' in src_event else None
                self.effective_user = src_event['effective_user'] if 'effective_user' in src_event else None
                self.euid = src_event['euid'] if 'euid' in src_event else None
                self.effective_group = src_event['effective_group'] if 'effective_group' in src_event else None
                self.egid = src_event['effective_group'] if 'effective_group' in src_event else None
                self.cwd = src_event['cwd'] if 'cwd' in src_event else None
                self.name = src_event['cwd'] if 'cwd' in src_event else None
            else:
                self.ProcessId = src_event['ProcessId'] if 'ProcessId' in src_event else None
                self.ImageFile = File(src_event=src_event, role='parent')
# pylint: enable=locally-disabled, C0301

    @property
    def ProcessName(self) -> str:
        """Return the name of the process file."""
        file = self._entity_properties.get('ImageFile', None)
        return file.Name if file else None

    @property
    def ProcessFilePath(self) -> str:
        """Return the name of the process file path."""
        file = self._entity_properties.get('ImageFile', None)
        return file.FullPath if file else None

    @property
    def description_str(self) -> str:
        """Return Entity Description."""
        return f'{self.ProcessFilePath}: {self.CommandLine}'

    _entity_schema = {
        # ProcessId (type System.String)
        'ProcessId': None,
        # CommandLine (type System.String)
        'CommandLine': None,
        # ElevationToken (type System.Nullable`1
        # [Microsoft.Azure.Security.Detection.AlertContracts.V3.Entities.ElevationToken])
        'ElevationToken': None,
        # CreationTimeUtc (type System.Nullable`1[System.DateTime])
        'CreationTimeUtc': None,
        # ImageFile (type Microsoft.Azure.Security.Detection.AlertContracts.V3.Entities.File)
        'ImageFile': 'File',
        # Account (type Microsoft.Azure.Security.Detection.AlertContracts.V3.Entities.Account)
        'Account': 'Account',
        # ParentProcess (type Microsoft.Azure.Security.Detection.AlertContracts
        # .V3.Entities.Process)
        'ParentProcess': 'Process',
        # Host (type Microsoft.Azure.Security.Detection.AlertContracts.V3.Entities.Host)
        'Host': 'Host'
    }


@export
class RegistryHive(Enum):
    """RegistryHive enumeration."""

    # <summary>HKEY_LOCAL_MACHINE</summary>
    HKEY_LOCAL_MACHINE = 0
    # <summary>HKEY_CLASSES_ROOT</summary>
    HKEY_CLASSES_ROOT = 1
    # <summary>HKEY_CURRENT_CONFIG</summary>
    HKEY_CURRENT_CONFIG = 2
    # <summary>HKEY_USERS</summary>
    HKEY_USERS = 3
    # <summary>HKEY_CURRENT_USER_LOCAL_SETTINGS</summary>
    HKEY_CURRENT_USER_LOCAL_SETTINGS = 4
    # <summary>HKEY_PERFORMANCE_DATA</summary>
    HKEY_PERFORMANCE_DATA = 5
    # <summary>HKEY_PERFORMANCE_NLSTEXT</summary>
    HKEY_PERFORMANCE_NLSTEXT = 6
    # <summary>HKEY_PERFORMANCE_TEXT</summary>
    HKEY_PERFORMANCE_TEXT = 7
    # <summary>HKEY_A</summary>
    HKEY_A = 8
    # <summary>HKEY_CURRENT_USER</summary>
    HKEY_CURRENT_USER = 9


@export
class RegistryKey(Entity):
    """RegistryKey Entity class."""

    def __init__(self, src_entity=None, **kwargs):
        """
        Create a new instance of the entity type.

            :param src_entity: instantiate entity using properties of src entity
        """
        super().__init__(src_entity=src_entity, **kwargs)

    @property
    def description_str(self) -> str:
        """Return Entity Description."""
        return f'{self.Hive}\\{self.Key}'

    _entity_schema = {
        # Hive (type System.Nullable`1
        # [Microsoft.Azure.Security.Detection.AlertContracts.V3.Entities.RegistryHive])
        'Hive': RegistryHive,
        # Key (type System.String)
        'Key': None
    }


class RegistryValue(Entity):
    """RegistryValue Entity class."""

    def __init__(self, src_entity=None, **kwargs):
        """
        Create a new instance of the entity type.

            :param src_entity: instantiate entity using properties of src entity
        """
        super().__init__(src_entity=src_entity, **kwargs)

    @property
    def description_str(self) -> str:
        """Return Entity Description."""
        return f'{self.Name}[{self.ValueType}]:{repr(self.Value)}'

    _entity_schema = {
        # Key (type Microsoft.Azure.Security.Detection.AlertContracts.V3.Entities.RegistryKey)
        'Key': None,
        # Name (type System.String)
        'Name': None,
        # Value (type System.String)
        'Value': None,
        # ValueType (type System.Nullable`1[Microsoft.Win32.RegistryValueKind])
        'ValueType': None
    }


@export
class OSFamily(Enum):
    """OSFamily enumeration."""

    Linux = 0
    Windows = 1


@export
class ElevationToken(Enum):
    """ElevationToken enumeration."""

    Default = 0
    Full = 1
    Limited = 2


@export
class AzureResource(Entity):
    """AzureResource Entity class."""

    def __init__(self, src_entity=None, **kwargs):
        """
        Create a new instance of the entity type.

            :param src_entity: instantiate entity using properties of src entity
        """
        super().__init__(src_entity=src_entity, **kwargs)

    def description_str(self) -> str:
        """Return Entity Description."""
        return self.ResourceId

    _entity_schema = {
        # ResourceId (type System.String)
        'ResourceId': None,
        # SubscriptionId (type System.String)
        'SubscriptionId': None,
        # ResourceIdParts (type System.Collections.Generic.IReadOnlyDictionary`2
        # [System.String,System.String])
        'ResourceIdParts': None
    }


@export
class Alert(Entity):
    """Alert Entity class."""

    def __init__(self, src_entity=None, **kwargs):
        """
        Create a new instance of the entity type.

            :param src_entity: instantiate entity using properties of src entity
        """
        super().__init__(src_entity=src_entity, **kwargs)

    def description_str(self) -> str:
        """Return Entity Description."""
        return f'{self.DisplayName} ({self.StartTimeUtc}) {self.CompromisedEntity}'

    _entity_schema = {
        # DisplayName (type System.String)
        'DisplayName': None,
        # CompromisedEntity (type System.String)
        'CompromisedEntity': None,
        # Count (type System.Nullable`1[System.Int32])
        'Count': None,
        # StartTimeUtc (type System.Nullable`1[System.DateTime])
        'StartTimeUtc': None,
        # EndTimeUtc (type System.Nullable`1[System.DateTime])
        'EndTimeUtc': None,
        # Severity (type System.Nullable`1
        # [Microsoft.Azure.Security.Detection.AlertContracts.V3.Severity])
        'Severity': None,
        # SystemAlertIds (type System.Collections.Generic.List`1[System.String])
        'SystemAlertIds': None,
        # AlertType (type System.String)
        'AlertType': None,
        # VendorName (type System.String)
        'VendorName': None,
        # ProviderName (type System.String)
        'ProviderName': None
    }

# # test code
# if __name__ == '__main__':
#     import json
#     import os
#     print('hello')

#     file = './python/tests/entities.json'
#     if not os.path.exists(file):
#         print('Test file {} not found'.format(file))
#         exit()

#     with open(file, 'r') as fh:
#         txt = fh.read()
#         entity_dict = json.loads(txt)
#         parsed_entities = []
#         for _, entity in entity_dict.items():
#             e = Entity.instantiate_entity(entity)
#             assert(isinstance(e, Entity))

#             if e['Type'] == 'account':
#                 assert(isinstance(e, Account))
#                 assert('Name' in e)
#                 assert(len(e.Name) > 0)
#             elif e['Type'] == 'host':
#                 assert(isinstance(e, Host))
#                 assert('HostName' in e)
#                 assert(len(e.HostName) > 0)
#             elif e['Type'] == 'process':
#                 assert(isinstance(e, Process))
#                 assert('ProcessId' in e)
#                 assert(len(e.ProcessId) > 0)
#             elif e['Type'] == 'file':
#                 assert(isinstance(e, File))
#                 assert('Name' in e)
#                 assert(len(e.Name) > 0)
#             elif e['Type'] == 'ipaddress':
#                 assert(isinstance(e, IpAddress))
#                 assert('Address' in e)
#                 assert(len(e.Address) > 0)

#             parsed_entities.append(e)

#         assert(len(parsed_entities) >= 7)<|MERGE_RESOLUTION|>--- conflicted
+++ resolved
@@ -119,11 +119,11 @@
 
     def __repr__(self) -> dict:
         """Return repr of entity."""
-<<<<<<< HEAD
+        return json.dumps(self._to_dict(self))
+
+    def __repr__(self) -> dict:
+        """Return repr of entity."""
         return json.dumps(self._to_dict(self), default=self._jdump_default)
-=======
-        return json.dumps(self._to_dict(self))
->>>>>>> 0e29352d
 
     def _to_dict(self, entity) -> dict:
         """Return as simple nested dictionary."""
